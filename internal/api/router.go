--- conflicted
+++ resolved
@@ -35,15 +35,14 @@
 		hls.Stop()
 	}
 
-<<<<<<< HEAD
 	// stop all hls vod managers
 	for _, hls := range hlsVodManagers {
 		hls.Stop()
-=======
+	}
+
 	// shutdown all hls proxy managers
 	for _, hls := range hlsProxyManagers {
 		hls.Shutdown()
->>>>>>> 4ec3da08
 	}
 
 	return nil
@@ -55,15 +54,14 @@
 		_, _ = w.Write([]byte("pong"))
 	})
 
-<<<<<<< HEAD
 	if a.config.Vod.MediaDir != "" {
 		r.Group(a.HlsVod)
 		log.Info().Str("vod-dir", a.config.Vod.MediaDir).Msg("static file transcoding is active")
-=======
+	}
+
 	if len(a.config.HlsProxy) > 0 {
 		r.Group(a.HLSProxy)
 		log.Info().Interface("hls-proxy", a.config.HlsProxy).Msg("hls proxy is active")
->>>>>>> 4ec3da08
 	}
 
 	r.Group(a.HLS)
